--- conflicted
+++ resolved
@@ -96,11 +96,7 @@
 			APIKey:              t.params.APIKey,
 			APISecret:           t.params.APISecret,
 			RoomName:            t.params.Room,
-<<<<<<< HEAD
 			ParticipantIdentity: fmt.Sprintf("%d", t.params.sequence),
-=======
-			ParticipantIdentity: fmt.Sprintf("%s_%d", t.params.IdentityPrefix, t.params.Sequence),
->>>>>>> 7f74460d
 		}, lksdk.WithAutoSubscribe(t.params.Subscribe))
 		if err == nil {
 			break
