--- conflicted
+++ resolved
@@ -315,8 +315,10 @@
 	}
 
 	fmt.Println("Instantiating environment...")
-<<<<<<< HEAD
-	addlEnv := &map[string]string{"LIVEKIT_SANDBOX_ID": sandboxID}
+	addlEnv := &map[string]string{
+		"LIVEKIT_SANDBOX_ID":             sandboxID,
+		"NEXT_PUBLIC_LIVEKIT_SANDBOX_ID": sandboxID,
+	}
 	envOutputFile := ".env.local"
 	if customOutput, ok := tf.Vars.Get("env_file").Value.(string); ok {
 		envOutputFile = customOutput
@@ -326,13 +328,6 @@
 		envExampleFile = customExample
 	}
 	env, err := instantiateEnv(ctx, cmd, appName, addlEnv, envExampleFile)
-=======
-	addlEnv := &map[string]string{
-		"LIVEKIT_SANDBOX_ID":             sandboxID,
-		"NEXT_PUBLIC_LIVEKIT_SANDBOX_ID": sandboxID,
-	}
-	env, err := instantiateEnv(ctx, cmd, appName, addlEnv)
->>>>>>> e43e3713
 	if err != nil {
 		return err
 	}
@@ -406,22 +401,12 @@
 	}
 }
 
-<<<<<<< HEAD
 func instantiateEnv(ctx context.Context, cmd *cli.Command, rootPath string, addlEnv *map[string]string, exampleFile string) (map[string]string, error) {
-	env := map[string]string{}
-
-	env = map[string]string{
-		"LIVEKIT_API_KEY":    project.APIKey,
-		"LIVEKIT_API_SECRET": project.APISecret,
-		"LIVEKIT_URL":        project.URL,
-=======
-func instantiateEnv(ctx context.Context, cmd *cli.Command, rootPath string, addlEnv *map[string]string) (map[string]string, error) {
 	env := map[string]string{
 		"LIVEKIT_API_KEY":         project.APIKey,
 		"LIVEKIT_API_SECRET":      project.APISecret,
 		"LIVEKIT_URL":             project.URL,
 		"NEXT_PUBLIC_LIVEKIT_URL": project.URL,
->>>>>>> e43e3713
 	}
 
 	if addlEnv != nil {
