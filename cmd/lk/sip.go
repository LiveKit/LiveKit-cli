// Copyright 2023 LiveKit, Inc.
//
// Licensed under the Apache License, Version 2.0 (the "License");
// you may not use this file except in compliance with the License.
// You may obtain a copy of the License at
//
//     http://www.apache.org/licenses/LICENSE-2.0
//
// Unless required by applicable law or agreed to in writing, software
// distributed under the License is distributed on an "AS IS" BASIS,
// WITHOUT WARRANTIES OR CONDITIONS OF ANY KIND, either express or implied.
// See the License for the specific language governing permissions and
// limitations under the License.

package main

import (
	"context"
	"fmt"
	"strconv"
	"strings"
	"time"

	"github.com/livekit/protocol/livekit"
	lksdk "github.com/livekit/server-sdk-go/v2"
	"github.com/urfave/cli/v3"
)

//lint:file-ignore SA1019 we still support older APIs for compatibility

const (
	sipCategory            = "I/O"
	sipTrunkCategory       = "Trunks"
	sipDispatchCategory    = "Dispatch Rules"
	sipParticipantCategory = "Participants"
)

var (
	SIPCommands = []*cli.Command{
		{
			Name:     "sip",
			Usage:    "Manage SIP Trunks, Dispatch Rules, and Participants",
			Category: sipCategory,
			Commands: []*cli.Command{
				{
					Name:     "inbound",
					Aliases:  []string{"in", "inbound-trunk"},
					Usage:    "Inbound SIP Trunk management",
					Category: sipTrunkCategory,
					Commands: []*cli.Command{
						{
							Name:   "list",
							Usage:  "List all inbound SIP Trunks",
							Action: listSipInboundTrunk,
						},
						{
							Name:      "create",
							Usage:     "Create an inbound SIP Trunk",
							Action:    createSIPInboundTrunk,
							ArgsUsage: RequestDesc[livekit.CreateSIPInboundTrunkRequest](),
						},
						{
							Name:      "delete",
							Usage:     "Delete a SIP Trunk",
							Action:    deleteSIPTrunk,
							ArgsUsage: "SIPTrunk ID to delete",
						},
					},
				},
				{
					Name:     "outbound",
					Aliases:  []string{"out", "outbound-trunk"},
					Usage:    "Outbound SIP Trunk management",
					Category: sipTrunkCategory,
					Commands: []*cli.Command{
						{
							Name:   "list",
							Usage:  "List all outbound SIP Trunk",
							Action: listSipOutboundTrunk,
						},
						{
							Name:      "create",
							Usage:     "Create a outbound SIP Trunk",
							Action:    createSIPOutboundTrunk,
							ArgsUsage: RequestDesc[livekit.CreateSIPOutboundTrunkRequest](),
						},
						{
							Name:      "delete",
							Usage:     "Delete SIP Trunk",
							Action:    deleteSIPTrunk,
							ArgsUsage: "SIPTrunk ID to delete",
						},
					},
				},
				{
					Name:     "dispatch",
					Usage:    "SIP Dispatch Rule management",
					Aliases:  []string{"dispatch-rule"},
					Category: sipDispatchCategory,
					Commands: []*cli.Command{
						{
							Name:   "list",
							Usage:  "List all SIP Dispatch Rule",
							Action: listSipDispatchRule,
						},
						{
							Name:      "create",
							Usage:     "Create a SIP Dispatch Rule",
							Action:    createSIPDispatchRule,
							ArgsUsage: RequestDesc[livekit.CreateSIPDispatchRuleRequest](),
						},
						{
							Name:      "delete",
							Usage:     "Delete SIP Dispatch Rule",
							Action:    deleteSIPDispatchRule,
							ArgsUsage: "SIPTrunk ID to delete",
						},
					},
				},
				{
					Name:     "participant",
					Usage:    "SIP Participant management",
					Category: sipParticipantCategory,
					Commands: []*cli.Command{
						{
							Name:      "create",
							Usage:     "Create a SIP Participant",
							Action:    createSIPParticipant,
							ArgsUsage: RequestDesc[livekit.CreateSIPParticipantRequest](),
						},
						{
							Name:   "transfer",
							Usage:  "Transfer a SIP Participant",
							Action: transferSIPParticipant,
							Flags: []cli.Flag{
								roomFlag,
								identityFlag,
								&cli.StringFlag{
									Name:     "to",
									Required: true,
									Usage:    "`SIP URL` to transfer the call to. Use 'tel:<phone number>' to transfer to a phone",
								},
								&cli.BoolFlag{
									Name:  "play-ringtone",
									Usage: "if set, a ring tone will be played to the SIP participant while the transfer is being attempted",
								},
							},
						},
					},
				},
			},
		},

		// Deprecated commands kept for compatibility
		{
			Hidden:   true, // deprecated: use `sip trunk list`
			Name:     "list-sip-trunk",
			Usage:    "List all SIP trunk",
			Action:   listSipTrunk,
			Category: sipCategory,
		},
		{
			Hidden:   true, // deprecated: use `sip trunk delete`
			Name:     "delete-sip-trunk",
			Usage:    "Delete SIP Trunk",
			Action:   deleteSIPTrunkLegacy,
			Category: sipCategory,
			Flags: []cli.Flag{
				&cli.StringFlag{
					Name:     "id",
					Usage:    "SIPTrunk ID",
					Required: true,
				},
			},
		},
		{
			Hidden:   true, // deprecated: use `sip dispatch create`
			Name:     "create-sip-dispatch-rule",
			Usage:    "Create a SIP Dispatch Rule",
			Action:   createSIPDispatchRuleLegacy,
			Category: sipCategory,
			Flags: []cli.Flag{
				RequestFlag[livekit.CreateSIPDispatchRuleRequest](),
			},
		},
		{
			Hidden:   true, // deprecated: use `sip dispatch list`
			Name:     "list-sip-dispatch-rule",
			Usage:    "List all SIP Dispatch Rule",
			Action:   listSipDispatchRule,
			Category: sipCategory,
		},
		{
			Hidden:   true, // deprecated: use `sip dispatch delete`
			Name:     "delete-sip-dispatch-rule",
			Usage:    "Delete SIP Dispatch Rule",
			Action:   deleteSIPDispatchRuleLegacy,
			Category: sipCategory,
			Flags: []cli.Flag{
				&cli.StringFlag{
					Name:     "id",
					Usage:    "SIPDispatchRule ID",
					Required: true,
				},
			},
		},
		{
			Hidden:   true, // deprecated: use `sip participant create`
			Name:     "create-sip-participant",
			Usage:    "Create a SIP Participant",
			Action:   createSIPParticipantLegacy,
			Category: sipCategory,
			Flags: []cli.Flag{
				RequestFlag[livekit.CreateSIPParticipantRequest](),
			},
		},
	}
)

func createSIPClient(cmd *cli.Command) (*lksdk.SIPClient, error) {
	pc, err := loadProjectDetails(cmd)
	if err != nil {
		return nil, err
	}
	return lksdk.NewSIPClient(pc.URL, pc.APIKey, pc.APISecret, withDefaultClientOpts(pc)...), nil
}

<<<<<<< HEAD
func createSIPTrunkLegacy(ctx context.Context, cmd *cli.Command) error {
	return fmt.Errorf("create-sip-trunk is deprecated and not supported anymore. Use 'sip in create' or 'sip out create' instead.")
}

=======
>>>>>>> 4ef948ed
func createSIPInboundTrunk(ctx context.Context, cmd *cli.Command) error {
	cli, err := createSIPClient(cmd)
	if err != nil {
		return err
	}
	return createAndPrintReqs(ctx, cmd, cli.CreateSIPInboundTrunk, printSIPInboundTrunkID)
}

func createSIPOutboundTrunk(ctx context.Context, cmd *cli.Command) error {
	cli, err := createSIPClient(cmd)
	if err != nil {
		return err
	}
	return createAndPrintReqs(ctx, cmd, cli.CreateSIPOutboundTrunk, printSIPOutboundTrunkID)
}

func userPass(user string, hasPass bool) string {
	if user == "" && !hasPass {
		return ""
	}
	passStr := ""
	if hasPass {
		passStr = "****"
	}
	return user + " / " + passStr
}

func listSipTrunk(ctx context.Context, cmd *cli.Command) error {
	cli, err := createSIPClient(cmd)
	if err != nil {
		return err
	}
	//lint:ignore SA1019 we still support it
	return listAndPrint(ctx, cmd, cli.ListSIPTrunk, &livekit.ListSIPTrunkRequest{}, []string{
		"SipTrunkID", "Name", "Kind", "Number",
		"AllowAddresses", "AllowNumbers", "InboundAuth",
		"OutboundAddress", "OutboundAuth",
		"Metadata",
	}, func(item *livekit.SIPTrunkInfo) []string {
		inboundNumbers := item.InboundNumbers
		for _, re := range item.InboundNumbersRegex {
			inboundNumbers = append(inboundNumbers, "regexp("+re+")")
		}
		return []string{
			item.SipTrunkId, item.Name, strings.TrimPrefix(item.Kind.String(), "TRUNK_"), item.OutboundNumber,
			strings.Join(item.InboundAddresses, ","), strings.Join(inboundNumbers, ","), userPass(item.InboundUsername, item.InboundPassword != ""),
			item.OutboundAddress, userPass(item.OutboundUsername, item.OutboundPassword != ""),
			item.Metadata,
		}
	})
}

func listSipInboundTrunk(ctx context.Context, cmd *cli.Command) error {
	cli, err := createSIPClient(cmd)
	if err != nil {
		return err
	}
	return listAndPrint(ctx, cmd, cli.ListSIPInboundTrunk, &livekit.ListSIPInboundTrunkRequest{}, []string{
		"SipTrunkID", "Name", "Numbers",
		"AllowedAddresses", "AllowedNumbers",
		"Authentication",
		"Metadata",
	}, func(item *livekit.SIPInboundTrunkInfo) []string {
		return []string{
			item.SipTrunkId, item.Name, strings.Join(item.Numbers, ","),
			strings.Join(item.AllowedAddresses, ","), strings.Join(item.AllowedNumbers, ","),
			userPass(item.AuthUsername, item.AuthPassword != ""),
			item.Metadata,
		}
	})
}

func listSipOutboundTrunk(ctx context.Context, cmd *cli.Command) error {
	cli, err := createSIPClient(cmd)
	if err != nil {
		return err
	}
	return listAndPrint(ctx, cmd, cli.ListSIPOutboundTrunk, &livekit.ListSIPOutboundTrunkRequest{}, []string{
		"SipTrunkID", "Name",
		"Address", "Transport",
		"Numbers",
		"Authentication",
		"Metadata",
	}, func(item *livekit.SIPOutboundTrunkInfo) []string {
		return []string{
			item.SipTrunkId, item.Name,
			item.Address, strings.TrimPrefix(item.Transport.String(), "SIP_TRANSPORT_"),
			strings.Join(item.Numbers, ","),
			userPass(item.AuthUsername, item.AuthPassword != ""),
			item.Metadata,
		}
	})
}

func deleteSIPTrunk(ctx context.Context, cmd *cli.Command) error {
	cli, err := createSIPClient(cmd)
	if err != nil {
		return err
	}
	return forEachID(ctx, cmd, func(ctx context.Context, id string) error {
		info, err := cli.DeleteSIPTrunk(ctx, &livekit.DeleteSIPTrunkRequest{
			SipTrunkId: id,
		})
		if err != nil {
			return err
		}
		printSIPTrunkID(info)
		return nil
	})
}

func deleteSIPTrunkLegacy(ctx context.Context, cmd *cli.Command) error {
	cli, err := createSIPClient(cmd)
	if err != nil {
		return err
	}
	info, err := cli.DeleteSIPTrunk(ctx, &livekit.DeleteSIPTrunkRequest{
		SipTrunkId: cmd.String("id"),
	})
	if err != nil {
		return err
	}
	printSIPTrunkID(info)
	return nil
}

func printSIPTrunkID(info *livekit.SIPTrunkInfo) {
	fmt.Printf("SIPTrunkID: %v\n", info.GetSipTrunkId())
}

func printSIPInboundTrunkID(info *livekit.SIPInboundTrunkInfo) {
	fmt.Printf("SIPTrunkID: %v\n", info.GetSipTrunkId())
}

func printSIPOutboundTrunkID(info *livekit.SIPOutboundTrunkInfo) {
	fmt.Printf("SIPTrunkID: %v\n", info.GetSipTrunkId())
}

func createSIPDispatchRule(ctx context.Context, cmd *cli.Command) error {
	cli, err := createSIPClient(cmd)
	if err != nil {
		return err
	}
	return createAndPrintReqs(ctx, cmd, cli.CreateSIPDispatchRule, printSIPDispatchRuleID)
}

func createSIPDispatchRuleLegacy(ctx context.Context, cmd *cli.Command) error {
	cli, err := createSIPClient(cmd)
	if err != nil {
		return err
	}
	return createAndPrintLegacy(ctx, cmd, cli.CreateSIPDispatchRule, printSIPDispatchRuleID)
}

func listSipDispatchRule(ctx context.Context, cmd *cli.Command) error {
	cli, err := createSIPClient(cmd)
	if err != nil {
		return err
	}
	return listAndPrint(ctx, cmd, cli.ListSIPDispatchRule, &livekit.ListSIPDispatchRuleRequest{}, []string{
		"SipDispatchRuleID", "Name", "SipTrunks", "Type", "RoomName", "Pin", "HidePhone", "Metadata",
	}, func(item *livekit.SIPDispatchRuleInfo) []string {
		var room, typ, pin string
		switch r := item.GetRule().GetRule().(type) {
		case *livekit.SIPDispatchRule_DispatchRuleDirect:
			room = r.DispatchRuleDirect.RoomName
			pin = r.DispatchRuleDirect.Pin
			typ = "Direct"
		case *livekit.SIPDispatchRule_DispatchRuleIndividual:
			room = r.DispatchRuleIndividual.RoomPrefix + "_<caller>_<random>"
			pin = r.DispatchRuleIndividual.Pin
			typ = "Individual (Caller)"
		case *livekit.SIPDispatchRule_DispatchRuleCallee:
			room = r.DispatchRuleCallee.RoomPrefix + "<callee>"
			if r.DispatchRuleCallee.Randomize {
				room += "_<random>"
			}
			pin = r.DispatchRuleCallee.Pin
			typ = "Callee"
		}
		trunks := strings.Join(item.TrunkIds, ",")
		if trunks == "" {
			trunks = "<any>"
		}
		return []string{item.SipDispatchRuleId, item.Name, trunks, typ, room, pin, strconv.FormatBool(item.HidePhoneNumber), item.Metadata}
	})
}

func deleteSIPDispatchRule(ctx context.Context, cmd *cli.Command) error {
	cli, err := createSIPClient(cmd)
	if err != nil {
		return err
	}
	return forEachID(ctx, cmd, func(ctx context.Context, id string) error {
		info, err := cli.DeleteSIPDispatchRule(ctx, &livekit.DeleteSIPDispatchRuleRequest{
			SipDispatchRuleId: id,
		})
		if err != nil {
			return err
		}
		printSIPDispatchRuleID(info)
		return nil
	})
}

func deleteSIPDispatchRuleLegacy(ctx context.Context, cmd *cli.Command) error {
	cli, err := createSIPClient(cmd)
	if err != nil {
		return err
	}
	info, err := cli.DeleteSIPDispatchRule(ctx, &livekit.DeleteSIPDispatchRuleRequest{
		SipDispatchRuleId: cmd.String("id"),
	})
	if err != nil {
		return err
	}
	printSIPDispatchRuleID(info)
	return nil
}

func printSIPDispatchRuleID(info *livekit.SIPDispatchRuleInfo) {
	fmt.Printf("SIPDispatchRuleID: %v\n", info.SipDispatchRuleId)
}

func createSIPParticipant(ctx context.Context, cmd *cli.Command) error {
	cli, err := createSIPClient(cmd)
	if err != nil {
		return err
	}
	return createAndPrintReqs(ctx, cmd, func(ctx context.Context, req *livekit.CreateSIPParticipantRequest) (*livekit.SIPParticipantInfo, error) {
		// CreateSIPParticipant will wait for LiveKit Participant to be created and that can take some time.
		// Default deadline is too short, thus, we must set a higher deadline for it.
		ctx, cancel := context.WithTimeout(ctx, 30*time.Second)
		defer cancel()

		return cli.CreateSIPParticipant(ctx, req)
	}, printSIPParticipantInfo)
}

func createSIPParticipantLegacy(ctx context.Context, cmd *cli.Command) error {
	cli, err := createSIPClient(cmd)
	if err != nil {
		return err
	}
	return createAndPrintLegacy(ctx, cmd, func(ctx context.Context, req *livekit.CreateSIPParticipantRequest) (*livekit.SIPParticipantInfo, error) {
		// CreateSIPParticipant will wait for LiveKit Participant to be created and that can take some time.
		// Default deadline is too short, thus, we must set a higher deadline for it.
		ctx, cancel := context.WithTimeout(ctx, 30*time.Second)
		defer cancel()

		return cli.CreateSIPParticipant(ctx, req)
	}, printSIPParticipantInfo)
}

func transferSIPParticipant(ctx context.Context, cmd *cli.Command) error {
	roomName, identity := participantInfoFromArgOrFlags(cmd)
	to := cmd.String("to")
	ringtone := cmd.Bool("play-ringtone")

	req := livekit.TransferSIPParticipantRequest{
		RoomName:            roomName,
		ParticipantIdentity: identity,
		TransferTo:          to,
		PlayRingtone:        ringtone,
	}

	cli, err := createSIPClient(cmd)
	if err != nil {
		return err
	}

	_, err = cli.TransferSIPParticipant(ctx, &req)
	if err != nil {
		return err
	}

	return nil
}

func printSIPParticipantInfo(info *livekit.SIPParticipantInfo) {
	fmt.Printf("SIPCallID: %v\n", info.SipCallId)
	fmt.Printf("ParticipantID: %v\n", info.ParticipantId)
	fmt.Printf("ParticipantIdentity: %v\n", info.ParticipantIdentity)
	fmt.Printf("RoomName: %v\n", info.RoomName)
}<|MERGE_RESOLUTION|>--- conflicted
+++ resolved
@@ -225,13 +225,6 @@
 	return lksdk.NewSIPClient(pc.URL, pc.APIKey, pc.APISecret, withDefaultClientOpts(pc)...), nil
 }
 
-<<<<<<< HEAD
-func createSIPTrunkLegacy(ctx context.Context, cmd *cli.Command) error {
-	return fmt.Errorf("create-sip-trunk is deprecated and not supported anymore. Use 'sip in create' or 'sip out create' instead.")
-}
-
-=======
->>>>>>> 4ef948ed
 func createSIPInboundTrunk(ctx context.Context, cmd *cli.Command) error {
 	cli, err := createSIPClient(cmd)
 	if err != nil {
